--- conflicted
+++ resolved
@@ -96,16 +96,11 @@
         # Build the timestamp request
         try:
             timestamp_request = (
-<<<<<<< HEAD
-                TimestampRequestBuilder().hash_algorithm(HashAlgorithm.SHA256).data(
-                    signature).nonce(nonce=True).build()
-=======
                 TimestampRequestBuilder()
                 .hash_algorithm(HashAlgorithm.SHA256)
                 .data(signature)
                 .nonce(nonce=True)
                 .build()
->>>>>>> 572ccac5
             )
         except ValueError as error:
             msg = f"invalid request: {error}"
