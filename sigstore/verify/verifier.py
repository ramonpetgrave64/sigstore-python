# Copyright 2022 The Sigstore Authors
#
# Licensed under the Apache License, Version 2.0 (the "License");
# you may not use this file except in compliance with the License.
# You may obtain a copy of the License at
#
#      http://www.apache.org/licenses/LICENSE-2.0
#
# Unless required by applicable law or agreed to in writing, software
# distributed under the License is distributed on an "AS IS" BASIS,
# WITHOUT WARRANTIES OR CONDITIONS OF ANY KIND, either express or implied.
# See the License for the specific language governing permissions and
# limitations under the License.

"""
Verification API machinery.
"""

from __future__ import annotations

import base64
import logging
from datetime import datetime, timezone
from typing import cast

import rekor_types
from cryptography.exceptions import InvalidSignature
from cryptography.hazmat.primitives.asymmetric import ec
from cryptography.x509 import ExtendedKeyUsage, KeyUsage
from cryptography.x509.oid import ExtendedKeyUsageOID
from OpenSSL.crypto import (
    X509,
    X509Store,
    X509StoreContext,
    X509StoreContextError,
    X509StoreFlags,
)
from pydantic import ValidationError
from rfc3161_client import TimeStampResponse, VerifierBuilder
from rfc3161_client import VerificationError as Rfc3161VerificationError

from sigstore import dsse
from sigstore._internal.rekor import _hashedrekord_from_parts
from sigstore._internal.rekor.client import RekorClient
from sigstore._internal.sct import (
    verify_sct,
)
from sigstore._internal.timestamp import TimestampSource, TimestampVerificationResult
from sigstore._internal.trust import ClientTrustConfig, KeyringPurpose, TrustedRoot
from sigstore._utils import base64_encode_pem_cert, sha256_digest
from sigstore.errors import VerificationError
from sigstore.hashes import Hashed
from sigstore.models import Bundle
from sigstore.verify.policy import VerificationPolicy

_logger = logging.getLogger(__name__)

# Limit the number of timestamps to prevent DoS
# From https://github.com/sigstore/sigstore-go/blob/e92142f0734064ebf6001f188b7330a1212245fe/pkg/verify/tsa.go#L29
MAX_ALLOWED_TIMESTAMP: int = 32

# When verifying a timestamp, this threshold represents the minimum number of required
# timestamps to consider a signature valid.
VERIFY_TIMESTAMP_THRESHOLD: int = 1


class Verifier:
    """
    The primary API for verification operations.
    """

    def __init__(self, *, trusted_root: TrustedRoot):
        """
        Create a new `Verifier`.

        `trusted_root` is the `TrustedRoot` object containing the root of trust
        for the verification process.
        """
        self._fulcio_certificate_chain: list[X509] = [
            X509.from_cryptography(parent_cert)
            for parent_cert in trusted_root.get_fulcio_certs()
        ]
        self._trusted_root = trusted_root

        # this is an ugly hack needed for verifying "detached" materials
        # In reality we should be choosing the rekor instance based on the logid
        url = trusted_root._inner.tlogs[0].base_url
        self._rekor = RekorClient(url)

    @classmethod
    def production(cls, *, offline: bool = False) -> Verifier:
        """
        Return a `Verifier` instance configured against Sigstore's production-level services.

        `offline` controls the Trusted Root refresh behavior: if `True`,
        the verifier uses the Trusted Root in the local TUF cache. If `False`,
        a TUF repository refresh is attempted.
        """
        return cls(
            trusted_root=TrustedRoot.production(offline=offline),
        )

    @classmethod
    def staging(cls, *, offline: bool = False) -> Verifier:
        """
        Return a `Verifier` instance configured against Sigstore's staging-level services.

        `offline` controls the Trusted Root refresh behavior: if `True`,
        the verifier uses the Trusted Root in the local TUF cache. If `False`,
        a TUF repository refresh is attempted.
        """
        return cls(
            trusted_root=TrustedRoot.staging(offline=offline),
        )

    @classmethod
    def _from_trust_config(cls, trust_config: ClientTrustConfig) -> Verifier:
        """
        Create a `Verifier` from the given `ClientTrustConfig`.

        @api private
        """
        return cls(
            trusted_root=trust_config.trusted_root,
        )

    def _verify_signed_timestamp(
        self, timestamp_response: TimeStampResponse, signature: bytes
    ) -> TimestampVerificationResult | None:
        """
        Verify a Signed Timestamp using the TSA provided by the Trusted Root.
        """
        cert_authorities = self._trusted_root.get_timestamp_authorities()
        for certificate_authority in cert_authorities:
            certificates = certificate_authority.certificates(allow_expired=True)

            builder = VerifierBuilder()
            for certificate in certificates:
                builder.add_root_certificate(certificate)

            verifier = builder.build()
            try:
                verifier.verify(timestamp_response, signature)
            except Rfc3161VerificationError as e:
                _logger.debug("Unable to verify Timestamp with CA.")
                _logger.exception(e)
                continue

            if (
                certificate_authority.validity_period_start
                <= timestamp_response.tst_info.gen_time
            ) and (
                not certificate_authority.validity_period_end
                or timestamp_response.tst_info.gen_time
                < certificate_authority.validity_period_end
            ):
                return TimestampVerificationResult(
                    source=TimestampSource.TIMESTAMP_AUTHORITY,
                    time=timestamp_response.tst_info.gen_time,
                )

            _logger.debug("Unable to verify Timestamp because not in CA time range.")

        return None

    def _verify_timestamp_authority(
        self, bundle: Bundle
    ) -> list[TimestampVerificationResult]:
        """
        Verify that the given bundle has been timestamped by a trusted timestamp authority
        and that the timestamp is valid.

        Returns the number of valid signed timestamp in the bundle.
        """
        timestamp_responses = (
            bundle.verification_material.timestamp_verification_data.rfc3161_timestamps
        )
        if len(timestamp_responses) > MAX_ALLOWED_TIMESTAMP:
            msg = f"too many signed timestamp: {len(timestamp_responses)} > {MAX_ALLOWED_TIMESTAMP}"
            raise VerificationError(msg)

        if len(set(timestamp_responses)) != len(timestamp_responses):
            msg = "duplicate timestamp found"
            raise VerificationError(msg)

        # The Signer sends a hash of the signature as the messageImprint in a TimeStampReq
        # to the Timestamping Service
        signature_hash = sha256_digest(bundle.signature).digest

        verified_timestamps = [
            verified_timestamp
            for tsr in timestamp_responses
            if (
                verified_timestamp := self._verify_signed_timestamp(tsr, signature_hash)
            )
        ]

        return verified_timestamps

    def _establish_time(self, bundle: Bundle) -> list[TimestampVerificationResult]:
        """
        Establish the time for bundle verification.

        This method uses timestamps from two possible sources:
        1. RFC3161 signed timestamps from a Timestamping Authority (TSA)
        2. Transparency Log timestamps
        """
        verified_timestamps = []

        # If a timestamp from the timestamping service is available, the Verifier MUST
        # perform path validation using the timestamp from the Timestamping Service.
        if bundle.verification_material.timestamp_verification_data.rfc3161_timestamps:
            if not self._trusted_root.get_timestamp_authorities():
                msg = (
                    "no Timestamp Authorities have been provided to validate this "
                    "bundle but it contains a signed timestamp"
                )
                raise VerificationError(msg)

            timestamp_from_tsa = self._verify_timestamp_authority(bundle)
            if len(timestamp_from_tsa) < VERIFY_TIMESTAMP_THRESHOLD:
                msg = (
                    f"not enough timestamps validated to meet the validation "
                    f"threshold ({len(timestamp_from_tsa)}/{VERIFY_TIMESTAMP_THRESHOLD})"
                )
                raise VerificationError(msg)

            verified_timestamps.extend(timestamp_from_tsa)

        # If a timestamp from the Transparency Service is available, the Verifier MUST
        # perform path validation using the timestamp from the Transparency Service.
        # NOTE: We only include this timestamp if it's accompanied by an inclusion
        # promise that cryptographically binds it. We verify the inclusion promise
        # itself later, as part of log entry verification.
        if (
            timestamp := bundle.log_entry.integrated_time
        ) and bundle.log_entry.inclusion_promise:
            verified_timestamps.append(
                TimestampVerificationResult(
                    source=TimestampSource.TRANSPARENCY_SERVICE,
                    time=datetime.fromtimestamp(timestamp, tz=timezone.utc),
                )
            )
        return verified_timestamps

    def _verify_chain_at_time(
        self, certificate: X509, timestamp_result: TimestampVerificationResult
    ) -> list[X509]:
        """
        Verify the validity of the certificate chain at the given time.

        Raises a VerificationError if the chain can't be built or be verified.
        """
        # NOTE: The `X509Store` object cannot have its time reset once the `set_time`
        # method been called on it. To get around this, we construct a new one in each
        # call.
        store = X509Store()
        # NOTE: By explicitly setting the flags here, we ensure that OpenSSL's
        # PARTIAL_CHAIN default does not change on us. Enabling PARTIAL_CHAIN
        # would be strictly more conformant of OpenSSL, but we currently
        # *want* the "long" chain behavior of performing path validation
        # down to a self-signed root.
        store.set_flags(X509StoreFlags.X509_STRICT)
        for parent_cert_ossl in self._fulcio_certificate_chain:
            store.add_cert(parent_cert_ossl)

        store.set_time(timestamp_result.time)

        store_ctx = X509StoreContext(store, certificate)

        try:
            # get_verified_chain returns the full chain including the end-entity certificate
            # and chain should contain only CA certificates
            return store_ctx.get_verified_chain()[1:]
        except X509StoreContextError as e:
            raise VerificationError(f"failed to build chain: {e}")

    def _verify_common_signing_cert(
        self, bundle: Bundle, policy: VerificationPolicy
    ) -> None:
        """
        Performs the signing certificate verification steps that are shared between
        `verify_dsse` and `verify_artifact`.

        Raises `VerificationError` on all failures.
        """

        # In order to verify an artifact, we need to achieve the following:
        #
        # 0. Establish a time for the signature.
        # 1. Verify that the signing certificate chains to the root of trust
        #    and is valid at the time of signing.
        # 2. Verify the signing certificate's SCT.
        # 3. Verify that the signing certificate conforms to the Sigstore
        #    X.509 profile as well as the passed-in `VerificationPolicy`.
        # 4. Verify the inclusion proof and signed checkpoint for the log
        #    entry.
        # 5. Verify the inclusion promise for the log entry, if present.
        # 6. Verify the timely insertion of the log entry against the validity
        #    period for the signing certificate.
        # 7. Verify the signature and input against the signing certificate's
        #    public key.
        # 8. Verify the transparency log entry's consistency against the other
        #    materials, to prevent variants of CVE-2022-36056.
        #
        # This method performs steps (0) through (6) above. Its caller
        # MUST perform steps (7) and (8) separately, since they vary based on
        # the kind of verification being performed (i.e. hashedrekord, DSSE, etc.)

        cert = bundle.signing_certificate

        # NOTE: The `X509Store` object currently cannot have its time reset once the `set_time`
        # method been called on it. To get around this, we construct a new one for every `verify`
        # call.
        store = X509Store()
        # NOTE: By explicitly setting the flags here, we ensure that OpenSSL's
        # PARTIAL_CHAIN default does not change on us. Enabling PARTIAL_CHAIN
        # would be strictly more conformant of OpenSSL, but we currently
        # *want* the "long" chain behavior of performing path validation
        # down to a self-signed root.
        store.set_flags(X509StoreFlags.X509_STRICT)
        for parent_cert_ossl in self._fulcio_certificate_chain:
            store.add_cert(parent_cert_ossl)

        # (0): Establishing a Time for the Signature
        # First, establish a time for the signature. This timestamp is required to
        # validate the certificate chain, so this step comes first.
        # While this step is optional and only performed if timestamp data has been
        # provided within the bundle, providing a signed timestamp without a TSA to
        # verify it result in a VerificationError.
        verified_timestamps = self._establish_time(bundle)
        if not verified_timestamps:
            raise VerificationError("not enough sources of verified time")

        # (1): verify that the signing certificate is signed by the root
        #      certificate and that the signing certificate was valid at the
        #      time of signing.
        cert_ossl = X509.from_cryptography(cert)
        chain: list[X509] = []
        for vts in verified_timestamps:
            chain = self._verify_chain_at_time(cert_ossl, vts)

        # (2): verify the signing certificate's SCT.
        try:
            verify_sct(
                cert,
                [parent_cert.to_cryptography() for parent_cert in chain],
                self._trusted_root.ct_keyring(KeyringPurpose.VERIFY),
            )
        except VerificationError as e:
            raise VerificationError(f"failed to verify SCT on signing certificate: {e}")

        # (3): verify the signing certificate against the Sigstore
        #      X.509 profile and verify against the given `VerificationPolicy`.
        usage_ext = cert.extensions.get_extension_for_class(KeyUsage)
        if not usage_ext.value.digital_signature:
            raise VerificationError("Key usage is not of type `digital signature`")

        extended_usage_ext = cert.extensions.get_extension_for_class(ExtendedKeyUsage)
        if ExtendedKeyUsageOID.CODE_SIGNING not in extended_usage_ext.value:
            raise VerificationError("Extended usage does not contain `code signing`")

        policy.verify(cert)

        _logger.debug("Successfully verified signing certificate validity...")

        # (4): verify the inclusion proof and signed checkpoint for the
        #      log entry.
        # (5): verify the inclusion promise for the log entry, if present.
        entry = bundle.log_entry
        try:
            entry._verify(self._trusted_root.rekor_keyring(KeyringPurpose.VERIFY))
        except VerificationError as exc:
            raise VerificationError(f"invalid log entry: {exc}")

<<<<<<< HEAD
        # (6): verify that log entry was integrated circa the signing certificate's
        #      validity period, if the inclusion promise is present.
        if entry.integrated_time != 0:
            integrated_time = datetime.fromtimestamp(
                entry.integrated_time, tz=timezone.utc)
            if not (
                bundle.signing_certificate.not_valid_before_utc
                <= integrated_time
                <= bundle.signing_certificate.not_valid_after_utc
            ):
                raise VerificationError(
                    "invalid signing cert: expired at time of Rekor entry"
=======
        # (6): verify our established times (timestamps or the log integration time) are
        # within signing certificate validity period.
        for vts in verified_timestamps:
            if not (
                bundle.signing_certificate.not_valid_before_utc
                <= vts.time
                <= bundle.signing_certificate.not_valid_after_utc
            ):
                raise VerificationError(
                    f"invalid signing cert: expired at time of signing, time via {vts}"
>>>>>>> f47ef161
                )

    def verify_dsse(
        self, bundle: Bundle, policy: VerificationPolicy
    ) -> tuple[str, bytes]:
        """
        Verifies an bundle's DSSE envelope, returning the encapsulated payload
        and its content type.

        This method is only for DSSE-enveloped payloads. To verify
        an arbitrary input against a bundle, use the `verify_artifact`
        method.

        `bundle` is the Sigstore `Bundle` to both verify and verify against.

        `policy` is the `VerificationPolicy` to verify against.

        Returns a tuple of `(type, payload)`, where `type` is the payload's
        type as encoded in the DSSE envelope and `payload` is the raw `bytes`
        of the payload. No validation of either `type` or `payload` is
        performed; users of this API **must** assert that `type` is known
        to them before proceeding to handle `payload` in an application-dependent
        manner.
        """

        # (1) through (6) are performed by `_verify_common_signing_cert`.
        self._verify_common_signing_cert(bundle, policy)

        # (7): verify the bundle's signature and DSSE envelope against the
        #      signing certificate's public key.
        envelope = bundle._dsse_envelope
        if envelope is None:
            raise VerificationError(
                "cannot perform DSSE verification on a bundle without a DSSE envelope"
            )

        signing_key = bundle.signing_certificate.public_key()
        signing_key = cast(ec.EllipticCurvePublicKey, signing_key)
        dsse._verify(signing_key, envelope)

        # (8): verify the consistency of the log entry's body against
        #      the other bundle materials.
        # NOTE: This is very slightly weaker than the consistency check
        # for hashedrekord entries, due to how inclusion is recorded for DSSE:
        # the included entry for DSSE includes an envelope hash that we
        # *cannot* verify, since the envelope is uncanonicalized JSON.
        # Instead, we manually pick apart the entry body below and verify
        # the parts we can (namely the payload hash and signature list).
        entry = bundle.log_entry
        try:
            entry_body = rekor_types.Dsse.model_validate_json(
                base64.b64decode(entry.body)
            )
        except ValidationError as exc:
            raise VerificationError(f"invalid DSSE log entry: {exc}")

        payload_hash = sha256_digest(envelope._inner.payload).digest.hex()
        if (
            entry_body.spec.root.payload_hash.algorithm  # type: ignore[union-attr]
            != rekor_types.dsse.Algorithm.SHA256
        ):
            raise VerificationError("expected SHA256 payload hash in DSSE log entry")
        if payload_hash != entry_body.spec.root.payload_hash.value:  # type: ignore[union-attr]
            raise VerificationError("log entry payload hash does not match bundle")

        # NOTE: Like `dsse._verify`: multiple signatures would be frivolous here,
        # but we handle them just in case the signer has somehow produced multiple
        # signatures for their envelope with the same signing key.
        signatures = [
            rekor_types.dsse.Signature(
                signature=base64.b64encode(signature.sig).decode(),
                verifier=base64_encode_pem_cert(bundle.signing_certificate),
            )
            for signature in envelope._inner.signatures
        ]
        if signatures != entry_body.spec.root.signatures:
            raise VerificationError("log entry signatures do not match bundle")

        return (envelope._inner.payload_type, envelope._inner.payload)

    def verify_artifact(
        self,
        input_: bytes | Hashed,
        bundle: Bundle,
        policy: VerificationPolicy,
    ) -> None:
        """
        Public API for verifying.

        `input_` is the input to verify, either as a buffer of contents or as
        a prehashed `Hashed` object.

        `bundle` is the Sigstore `Bundle` to verify against.

        `policy` is the `VerificationPolicy` to verify against.

        On failure, this method raises `VerificationError`.
        """

        # (1) through (6) are performed by `_verify_common_signing_cert`.
        self._verify_common_signing_cert(bundle, policy)

        hashed_input = sha256_digest(input_)

        # (7): verify that the signature was signed by the public key in the signing certificate.
        try:
            signing_key = bundle.signing_certificate.public_key()
            signing_key = cast(ec.EllipticCurvePublicKey, signing_key)
            signing_key.verify(
                bundle._inner.message_signature.signature,  # type: ignore[union-attr]
                hashed_input.digest,
                ec.ECDSA(hashed_input._as_prehashed()),
            )
        except InvalidSignature:
            raise VerificationError("Signature is invalid for input")

        _logger.debug("Successfully verified signature...")

        # (8): verify the consistency of the log entry's body against
        #      the other bundle materials (and input being verified).
        entry = bundle.log_entry

        expected_body = _hashedrekord_from_parts(
            bundle.signing_certificate,
            bundle._inner.message_signature.signature,  # type: ignore[union-attr]
            hashed_input,
        )
        # actual_body = rekor_types.Hashedrekord.model_validate_json(
        #     base64.b64decode(entry.body)
        # )
        # if expected_body != actual_body:
        #     raise VerificationError(
        #         "transparency log entry is inconsistent with other materials"
        #     )<|MERGE_RESOLUTION|>--- conflicted
+++ resolved
@@ -373,20 +373,6 @@
         except VerificationError as exc:
             raise VerificationError(f"invalid log entry: {exc}")
 
-<<<<<<< HEAD
-        # (6): verify that log entry was integrated circa the signing certificate's
-        #      validity period, if the inclusion promise is present.
-        if entry.integrated_time != 0:
-            integrated_time = datetime.fromtimestamp(
-                entry.integrated_time, tz=timezone.utc)
-            if not (
-                bundle.signing_certificate.not_valid_before_utc
-                <= integrated_time
-                <= bundle.signing_certificate.not_valid_after_utc
-            ):
-                raise VerificationError(
-                    "invalid signing cert: expired at time of Rekor entry"
-=======
         # (6): verify our established times (timestamps or the log integration time) are
         # within signing certificate validity period.
         for vts in verified_timestamps:
@@ -397,7 +383,6 @@
             ):
                 raise VerificationError(
                     f"invalid signing cert: expired at time of signing, time via {vts}"
->>>>>>> f47ef161
                 )
 
     def verify_dsse(
