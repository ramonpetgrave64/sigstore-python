--- conflicted
+++ resolved
@@ -485,15 +485,9 @@
             # We expect some old bundles to violate the rules around root
             # and intermediate CAs, so we issue warnings and not hard errors
             # in those cases.
-<<<<<<< HEAD
-            leaf_cert, *chain_certs = [
-                load_der_x509_certificate(cert.raw_bytes) for cert in certs
-            ]
-=======
             leaf_cert, *chain_certs = (
                 load_der_x509_certificate(cert.raw_bytes) for cert in chain.certificates
             )
->>>>>>> ad9a0015
             if not cert_is_leaf(leaf_cert):
                 raise InvalidBundle(
                     "bundle contains an invalid leaf or non-leaf certificate in the leaf position"
