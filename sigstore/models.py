# Copyright 2022 The Sigstore Authors
#
# Licensed under the Apache License, Version 2.0 (the "License");
# you may not use this file except in compliance with the License.
# You may obtain a copy of the License at
#
#      http://www.apache.org/licenses/LICENSE-2.0
#
# Unless required by applicable law or agreed to in writing, software
# distributed under the License is distributed on an "AS IS" BASIS,
# WITHOUT WARRANTIES OR CONDITIONS OF ANY KIND, either express or implied.
# See the License for the specific language governing permissions and
# limitations under the License.

"""
Common models shared between signing and verification.
"""

from __future__ import annotations

import base64
import json
import logging
import typing
from enum import Enum
from textwrap import dedent
from typing import Any, Optional

import rfc8785
from cryptography.hazmat.primitives.serialization import Encoding
from cryptography.x509 import (
    Certificate,
    load_der_x509_certificate,
)
from pydantic import (
    BaseModel,
    ConfigDict,
    Field,
    StrictInt,
    StrictStr,
    TypeAdapter,
    ValidationInfo,
    field_validator,
)
from pydantic.dataclasses import dataclass
from rekor_types import Dsse, Hashedrekord, ProposedEntry
from rfc3161_client import TimeStampResponse, decode_timestamp_response
from sigstore_protobuf_specs.dev.sigstore.bundle import v1 as bundle_v1
from sigstore_protobuf_specs.dev.sigstore.bundle.v1 import (
    Bundle as _Bundle,
)
from sigstore_protobuf_specs.dev.sigstore.bundle.v1 import (
    TimestampVerificationData as _TimestampVerificationData,
)
from sigstore_protobuf_specs.dev.sigstore.bundle.v1 import (
    VerificationMaterial as _VerificationMaterial,
)
from sigstore_protobuf_specs.dev.sigstore.common import v1 as common_v1
from sigstore_protobuf_specs.dev.sigstore.common.v1 import Rfc3161SignedTimestamp
from sigstore_protobuf_specs.dev.sigstore.rekor import v1 as rekor_v1
from sigstore_protobuf_specs.dev.sigstore.rekor.v1 import InclusionProof, KindVersion

from sigstore import dsse
from sigstore._internal.merkle import verify_merkle_inclusion
from sigstore._internal.rekor.checkpoint import verify_checkpoint
from sigstore._utils import (
    B64Str,
    KeyID,
    cert_is_leaf,
    cert_is_root_ca,
)
from sigstore.errors import Error, VerificationError

if typing.TYPE_CHECKING:
    from sigstore._internal.trust import RekorKeyring


_logger = logging.getLogger(__name__)


class LogInclusionProof(BaseModel):
    """
    Represents an inclusion proof for a transparency log entry.
    """

    model_config = ConfigDict(populate_by_name=True)

    checkpoint: StrictStr = Field(..., alias="checkpoint")
    hashes: list[StrictStr] = Field(..., alias="hashes")
    log_index: StrictInt = Field(..., alias="logIndex")
    root_hash: StrictStr = Field(..., alias="rootHash")
    tree_size: StrictInt = Field(..., alias="treeSize")

    @field_validator("log_index")
    def _log_index_positive(cls, v: int) -> int:
        if v < 0:
            raise ValueError(f"Inclusion proof has invalid log index: {v} < 0")
        return v

    @field_validator("tree_size")
    def _tree_size_positive(cls, v: int) -> int:
        if v < 0:
            raise ValueError(f"Inclusion proof has invalid tree size: {v} < 0")
        return v

    @field_validator("tree_size")
    def _log_index_within_tree_size(
        cls, v: int, info: ValidationInfo, **kwargs: Any
    ) -> int:
        if "log_index" in info.data and v <= info.data["log_index"]:
            raise ValueError(
                "Inclusion proof has log index greater than or equal to tree size: "
                f"{v} <= {info.data['log_index']}"
            )
        return v


@dataclass(frozen=True)
class LogEntry:
    """
    Represents a transparency log entry.

    Log entries are retrieved from the transparency log after signing or verification events,
    or loaded from "Sigstore" bundles provided by the user.

    This representation allows for either a missing inclusion promise or a missing
    inclusion proof, but not both: attempting to construct a `LogEntry` without
    at least one will fail.
    """

    uuid: Optional[str]
    """
    This entry's unique ID in the log instance it was retrieved from.

    For sharded log deployments, IDs are unique per-shard.

    Not present for `LogEntry` instances loaded from Sigstore bundles.
    """

    body: B64Str
    """
    The base64-encoded body of the transparency log entry.
    """

    integrated_time: int
    """
    The UNIX time at which this entry was integrated into the transparency log.
    """

    log_id: str
    """
    The log's ID (as the SHA256 hash of the DER-encoded public key for the log
    at the time of entry inclusion).
    """

    log_index: int
    """
    The index of this entry within the log.
    """

    inclusion_proof: LogInclusionProof
    """
    An inclusion proof for this log entry.
    """

    inclusion_promise: Optional[B64Str]
    """
    An inclusion promise for this log entry, if present.

    Internally, this is a base64-encoded Signed Entry Timestamp (SET) for this
    log entry.
    """

    _kind_version: KindVersion
    """
    The kind and version of the log entry.
    """

    @classmethod
    def _from_response(cls, dict_: dict[str, Any]) -> LogEntry:
        """
        Create a new `LogEntry` from the given API response.
        """

        # Assumes we only get one entry back
        entries = list(dict_.items())
        if len(entries) != 1:
            raise ValueError("Received multiple entries in response")
        uuid, entry = entries[0]

        # Fill in the appropriate kind
        body_entry: ProposedEntry = TypeAdapter(ProposedEntry).validate_json(
            base64.b64decode(entry["body"])
        )
        if not isinstance(body_entry, (Hashedrekord, Dsse)):
            raise InvalidBundle("log entry is not of expected type")

        return LogEntry(
            uuid=uuid,
            body=entry["body"],
            integrated_time=entry["integratedTime"],
            log_id=entry["logID"],
            log_index=entry["logIndex"],
            inclusion_proof=LogInclusionProof.model_validate(
                entry["verification"]["inclusionProof"]
            ),
            inclusion_promise=entry["verification"]["signedEntryTimestamp"],
            _kind_version=KindVersion(
                kind=body_entry.kind, version=body_entry.api_version
            ),
        )

    @classmethod
    def _from_dict_rekor(cls, dict_: dict[str, Any]) -> LogEntry:
        """
        Create a new `LogEntry` from the given Rekor TransparencyLogEntry.
        """
        tlog_entry = rekor_v1.TransparencyLogEntry()
        tlog_entry.from_dict(dict_)

        inclusion_proof: InclusionProof | None = tlog_entry.inclusion_proof
        # This check is required by us as the client, not the
        # protobuf-specs themselves.
        if not inclusion_proof or not inclusion_proof.checkpoint.envelope:
            raise InvalidBundle("entry must contain inclusion proof, with checkpoint")

        parsed_inclusion_proof = LogInclusionProof(
            checkpoint=inclusion_proof.checkpoint.envelope,
            hashes=[h.hex() for h in inclusion_proof.hashes],
            log_index=inclusion_proof.log_index,
            root_hash=inclusion_proof.root_hash.hex(),
            tree_size=inclusion_proof.tree_size,
        )

        inclusion_promise: Optional[B64Str] = None
        if tlog_entry.inclusion_promise:
            inclusion_promise = B64Str(
                base64.b64encode(
                    tlog_entry.inclusion_promise.signed_entry_timestamp
                ).decode()
            )

        return LogEntry(
            uuid=None,
            body=B64Str(base64.b64encode(tlog_entry.canonicalized_body).decode()),
            integrated_time=tlog_entry.integrated_time,
            log_id=tlog_entry.log_id.key_id.hex(),
            log_index=tlog_entry.log_index,
            inclusion_proof=parsed_inclusion_proof,
<<<<<<< HEAD
            inclusion_promise=inclusion_promise,
=======
            inclusion_promise=B64Str(
                base64.b64encode(
                    tlog_entry.inclusion_promise.signed_entry_timestamp
                ).decode()
            ),
            _kind_version=tlog_entry.kind_version,
>>>>>>> 457ba8cb
        )

    def _to_rekor(self) -> rekor_v1.TransparencyLogEntry:
        """
        Create a new protobuf-level `TransparencyLogEntry` from this `LogEntry`.

        @private
        """
        inclusion_proof = rekor_v1.InclusionProof(
            log_index=self.inclusion_proof.log_index,
            root_hash=bytes.fromhex(self.inclusion_proof.root_hash),
            tree_size=self.inclusion_proof.tree_size,
            hashes=[bytes.fromhex(hash_) for hash_ in self.inclusion_proof.hashes],
            checkpoint=rekor_v1.Checkpoint(envelope=self.inclusion_proof.checkpoint),
        )

        tlog_entry = rekor_v1.TransparencyLogEntry(
            log_index=self.log_index,
            log_id=common_v1.LogId(key_id=bytes.fromhex(self.log_id)),
            integrated_time=self.integrated_time,
            inclusion_proof=inclusion_proof,
            kind_version=self._kind_version,
            canonicalized_body=base64.b64decode(self.body),
        )
        if self.inclusion_promise:
            inclusion_promise = rekor_v1.InclusionPromise(
                signed_entry_timestamp=base64.b64decode(self.inclusion_promise)
            )
            tlog_entry.inclusion_promise = inclusion_promise

        return tlog_entry

    def encode_canonical(self) -> bytes:
        """
        Returns a canonicalized JSON (RFC 8785) representation of the transparency log entry.

        This encoded representation is suitable for verification against
        the Signed Entry Timestamp.
        """
        payload: dict[str, int | str] = {
            "body": self.body,
            "integratedTime": self.integrated_time,
            "logID": self.log_id,
            "logIndex": self.log_index,
        }

        return rfc8785.dumps(payload)

    def _verify_set(self, keyring: RekorKeyring) -> None:
        """
        Verify the inclusion promise (Signed Entry Timestamp) for a given transparency log
        `entry` using the given `keyring`.

        Fails if the given log entry does not contain an inclusion promise.
        """

        if self.inclusion_promise is None:
            raise VerificationError("SET: invalid inclusion promise: missing")

        signed_entry_ts = base64.b64decode(self.inclusion_promise)

        try:
            keyring.verify(
                key_id=KeyID(bytes.fromhex(self.log_id)),
                signature=signed_entry_ts,
                data=self.encode_canonical(),
            )
        except VerificationError as exc:
            raise VerificationError(f"SET: invalid inclusion promise: {exc}")

    def _verify(self, keyring: RekorKeyring) -> None:
        """
        Verifies this log entry.

        This method performs steps (5), (6), and optionally (7) in
        the top-level verify API:

        * Verifies the consistency of the entry with the given bundle;
        * Verifies the Merkle inclusion proof and its signed checkpoint;
        * Verifies the inclusion promise, if present.
        """

        verify_merkle_inclusion(self)
        verify_checkpoint(keyring, self)

        _logger.debug(f"successfully verified inclusion proof: index={self.log_index}")

        if self.inclusion_promise:
            self._verify_set(keyring)
            _logger.debug(
                f"successfully verified inclusion promise: index={self.log_index}"
            )


class TimestampVerificationData:
    """
    Represents a TimestampVerificationData structure.

    @private
    """

    def __init__(self, inner: _TimestampVerificationData) -> None:
        """Init method."""
        self._inner = inner
        self._verify()

    def _verify(self) -> None:
        """
        Verifies the TimestampVerificationData.

        It verifies that TimeStamp Responses embedded in the bundle are correctly
        formed.
        """
        try:
            self._signed_ts = [
                decode_timestamp_response(ts.signed_timestamp)
                for ts in self._inner.rfc3161_timestamps
            ]
        except ValueError:
            raise VerificationError("Invalid Timestamp Response")

    @property
    def rfc3161_timestamps(self) -> list[TimeStampResponse]:
        """Returns a list of signed timestamp."""
        return self._signed_ts

    @classmethod
    def from_json(cls, raw: str | bytes) -> TimestampVerificationData:
        """
        Deserialize the given timestamp verification data.
        """
        inner = _TimestampVerificationData().from_json(raw)
        return cls(inner)


class VerificationMaterial:
    """
    Represents a VerificationMaterial structure.
    """

    def __init__(self, inner: _VerificationMaterial) -> None:
        """Init method."""
        self._inner = inner

    @property
    def timestamp_verification_data(self) -> TimestampVerificationData:
        """
        Returns the Timestamp Verification Data.
        """
        return TimestampVerificationData(self._inner.timestamp_verification_data)


class InvalidBundle(Error):
    """
    Raised when the associated `Bundle` is invalid in some way.
    """

    def diagnostics(self) -> str:
        """Returns diagnostics for the error."""

        return dedent(
            f"""\
        An issue occurred while parsing the Sigstore bundle.

        The provided bundle is malformed and may have been modified maliciously.

        Additional context:

        {self}
        """
        )


class Bundle:
    """
    Represents a Sigstore bundle.
    """

    class BundleType(str, Enum):
        """
        Known Sigstore bundle media types.
        """

        BUNDLE_0_1 = "application/vnd.dev.sigstore.bundle+json;version=0.1"
        BUNDLE_0_2 = "application/vnd.dev.sigstore.bundle+json;version=0.2"
        BUNDLE_0_3_ALT = "application/vnd.dev.sigstore.bundle+json;version=0.3"
        BUNDLE_0_3 = "application/vnd.dev.sigstore.bundle.v0.3+json"

        def __str__(self) -> str:
            """Returns the variant's string value."""
            return self.value

    def __init__(self, inner: _Bundle) -> None:
        """
        Creates a new bundle. This is not a public API; use
        `from_json` instead.

        @private
        """
        self._inner = inner
        self._verify()

    def _verify(self) -> None:
        """
        Performs various feats of heroism to ensure the bundle is well-formed
        and upholds invariants, including:

        * The "leaf" (signing) certificate is present;
        * There is a inclusion proof present, even if the Bundle's version
           predates a mandatory inclusion proof.
        """

        # The bundle must have a recognized media type.
        try:
            media_type = Bundle.BundleType(self._inner.media_type)
        except ValueError:
            raise InvalidBundle(f"unsupported bundle format: {self._inner.media_type}")

        # Extract the signing certificate.
        if media_type in (
            Bundle.BundleType.BUNDLE_0_3,
            Bundle.BundleType.BUNDLE_0_3_ALT,
        ):
            # For "v3" bundles, the signing certificate is the only one present.
            if not self._inner.verification_material.certificate:
                raise InvalidBundle("expected certificate in bundle")

            leaf_cert = load_der_x509_certificate(
                self._inner.verification_material.certificate.raw_bytes
            )
        else:
            # In older bundles, there is an entire pool (misleadingly called
            # a chain) of certificates, the first of which is the signing
            # certificate.
            chain = self._inner.verification_material.x509_certificate_chain
            if not chain or not chain.certificates:
                raise InvalidBundle("expected non-empty certificate chain in bundle")

            # Per client policy in protobuf-specs: the first entry in the chain
            # MUST be a leaf certificate, and the rest of the chain MUST NOT
            # include a root CA or any intermediate CAs that appear in an
            # independent root of trust.
            #
            # We expect some old bundles to violate the rules around root
            # and intermediate CAs, so we issue warnings and not hard errors
            # in those cases.
            leaf_cert, *chain_certs = (
                load_der_x509_certificate(cert.raw_bytes) for cert in chain.certificates
            )
            if not cert_is_leaf(leaf_cert):
                raise InvalidBundle(
                    "bundle contains an invalid leaf or non-leaf certificate in the leaf position"
                )

            for chain_cert in chain_certs:
                # TODO: We should also retrieve the root of trust here and
                # cross-check against it.
                if cert_is_root_ca(chain_cert):
                    _logger.warning(
                        "this bundle contains a root CA, making it subject to misuse"
                    )

        self._signing_certificate = leaf_cert

        # Extract the log entry. For the time being, we expect
        # bundles to only contain a single log entry.
        tlog_entries = self._inner.verification_material.tlog_entries
        if len(tlog_entries) != 1:
            raise InvalidBundle("expected exactly one log entry in bundle")
        tlog_entry = tlog_entries[0]

        # Handling of inclusion promises and proofs varies between bundle
        # format versions:
        #
        # * For 0.1, an inclusion promise is required; the client
        #   MUST verify the inclusion promise.
        #   The inclusion proof is NOT required. If provided, it might NOT
        #   contain a checkpoint; in this case, we ignore it (since it's
        #   useless without one).
        #
        # * For 0.2+, an inclusion proof is required; the client MUST
        #   verify the inclusion proof. The inclusion prof MUST contain
        #   a checkpoint.
        #
        #   The inclusion promise is NOT required if another source of signed
        #   time (such as a signed timestamp) is present. If no other source
        #   of signed time is present, then the inclusion promise MUST be
        #   present.
        #
        # Before all of this, we require that the inclusion proof be present
        # (when constructing the LogEntry).
        log_entry = LogEntry._from_dict_rekor(tlog_entry.to_dict())

        if media_type == Bundle.BundleType.BUNDLE_0_1:
            if not log_entry.inclusion_promise:
                raise InvalidBundle("bundle must contain an inclusion promise")
            if not log_entry.inclusion_proof.checkpoint:
                _logger.debug(
                    "0.1 bundle contains inclusion proof without checkpoint; ignoring"
                )
        else:
            if not log_entry.inclusion_proof.checkpoint:
                raise InvalidBundle("expected checkpoint in inclusion proof")

            if (
                not log_entry.inclusion_promise
                and not self._inner.verification_material.timestamp_verification_data.rfc3161_timestamps
            ):
                raise InvalidBundle(
                    "bundle must contain an inclusion promise or signed timestamp(s)"
                )

        self._log_entry = log_entry

    @property
    def signing_certificate(self) -> Certificate:
        """Returns the bundle's contained signing (i.e. leaf) certificate."""
        return self._signing_certificate

    @property
    def log_entry(self) -> LogEntry:
        """
        Returns the bundle's log entry, containing an inclusion proof
        (with checkpoint) and an inclusion promise (if the latter is present).
        """
        return self._log_entry

    @property
    def _dsse_envelope(self) -> dsse.Envelope | None:
        """
        Returns the DSSE envelope within this Bundle as a `dsse.Envelope`.

        @private
        """
        if self._inner.is_set("dsse_envelope"):
            return dsse.Envelope(self._inner.dsse_envelope)  # type: ignore[arg-type]
        return None

    @property
    def signature(self) -> bytes:
        """
        Returns the signature bytes of this bundle.
        Either from the DSSE Envelope or from the message itself.
        """
        return (
            self._dsse_envelope.signature
            if self._dsse_envelope
            else self._inner.message_signature.signature  # type: ignore[union-attr]
        )

    @property
    def verification_material(self) -> VerificationMaterial:
        """
        Returns the bundle's verification material.
        """
        return VerificationMaterial(self._inner.verification_material)

    @classmethod
    def from_json(cls, raw: bytes | str) -> Bundle:
        """
        Deserialize the given Sigstore bundle.
        """
        inner = _Bundle.from_dict(json.loads(raw))
        return cls(inner)

    def to_json(self) -> str:
        """
        Return a JSON encoding of this bundle.
        """
        return self._inner.to_json()

    def _to_parts(
        self,
    ) -> tuple[Certificate, common_v1.MessageSignature | dsse.Envelope, LogEntry]:
        """
        Decompose the `Bundle` into its core constituent parts.

        @private
        """

        content: common_v1.MessageSignature | dsse.Envelope
        if self._dsse_envelope:
            content = self._dsse_envelope
        else:
            content = self._inner.message_signature  # type: ignore[assignment]

        return (self.signing_certificate, content, self.log_entry)

    @classmethod
    def from_parts(cls, cert: Certificate, sig: bytes, log_entry: LogEntry) -> Bundle:
        """
        Construct a Sigstore bundle (of `hashedrekord` type) from its
        constituent parts.
        """

        return cls._from_parts(
            cert, common_v1.MessageSignature(signature=sig), log_entry
        )

    @classmethod
    def _from_parts(
        cls,
        cert: Certificate,
        content: common_v1.MessageSignature | dsse.Envelope,
        log_entry: LogEntry,
        signed_timestamp: Optional[list[TimeStampResponse]] = None,
    ) -> Bundle:
        """
        @private
        """

        timestamp_verifcation_data = bundle_v1.TimestampVerificationData(
            rfc3161_timestamps=[]
        )
        if signed_timestamp is not None:
            timestamp_verifcation_data.rfc3161_timestamps.extend(
                [
                    Rfc3161SignedTimestamp(signed_timestamp=response.as_bytes())
                    for response in signed_timestamp
                ]
            )

        # Fill in the appropriate variants.
        if isinstance(content, common_v1.MessageSignature):
            # mypy will be mystified if types are specified here
            content_dict: dict[str, Any] = {"message_signature": content}
        else:
            content_dict = {"dsse_envelope": content._inner}

        inner = _Bundle(
            media_type=Bundle.BundleType.BUNDLE_0_3.value,
            verification_material=bundle_v1.VerificationMaterial(
                certificate=common_v1.X509Certificate(cert.public_bytes(Encoding.DER)),
                tlog_entries=[log_entry._to_rekor()],
                timestamp_verification_data=timestamp_verifcation_data,
            ),
            **content_dict,
        )

        return cls(inner)<|MERGE_RESOLUTION|>--- conflicted
+++ resolved
@@ -247,16 +247,8 @@
             log_id=tlog_entry.log_id.key_id.hex(),
             log_index=tlog_entry.log_index,
             inclusion_proof=parsed_inclusion_proof,
-<<<<<<< HEAD
             inclusion_promise=inclusion_promise,
-=======
-            inclusion_promise=B64Str(
-                base64.b64encode(
-                    tlog_entry.inclusion_promise.signed_entry_timestamp
-                ).decode()
-            ),
             _kind_version=tlog_entry.kind_version,
->>>>>>> 457ba8cb
         )
 
     def _to_rekor(self) -> rekor_v1.TransparencyLogEntry:
