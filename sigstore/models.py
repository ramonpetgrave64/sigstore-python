--- conflicted
+++ resolved
@@ -58,13 +58,7 @@
 from sigstore_protobuf_specs.dev.sigstore.common import v1 as common_v1
 from sigstore_protobuf_specs.dev.sigstore.common.v1 import Rfc3161SignedTimestamp
 from sigstore_protobuf_specs.dev.sigstore.rekor import v1 as rekor_v1
-<<<<<<< HEAD
-from sigstore_protobuf_specs.dev.sigstore.rekor.v1 import (
-    InclusionProof, KindVersion
-)
-=======
 from sigstore_protobuf_specs.dev.sigstore.rekor.v1 import InclusionProof, KindVersion
->>>>>>> 457ba8cb
 
 from sigstore import dsse
 from sigstore._internal.merkle import verify_merkle_inclusion
@@ -180,11 +174,7 @@
     log entry.
     """
 
-<<<<<<< HEAD
-    kind_version: KindVersion
-=======
     _kind_version: KindVersion
->>>>>>> 457ba8cb
     """
     The kind and version of the log entry.
     """
@@ -256,11 +246,7 @@
                     tlog_entry.inclusion_promise.signed_entry_timestamp
                 ).decode()
             ),
-<<<<<<< HEAD
-            kind_version=tlog_entry.kind_version,
-=======
             _kind_version=tlog_entry.kind_version,
->>>>>>> 457ba8cb
         )
 
     def _to_rekor(self) -> rekor_v1.TransparencyLogEntry:
@@ -282,19 +268,9 @@
             log_id=common_v1.LogId(key_id=bytes.fromhex(self.log_id)),
             integrated_time=self.integrated_time,
             inclusion_proof=inclusion_proof,
-<<<<<<< HEAD
-            kind_version=self.kind_version,
-            canonicalized_body=base64.b64decode(self.body),
-        )
-        if self.inclusion_promise:
-            tlog_entry.inclusion_promise = rekor_v1.InclusionPromise(
-                signed_entry_timestamp=base64.b64decode(self.inclusion_promise)
-            )
-=======
             kind_version=self._kind_version,
             canonicalized_body=base64.b64decode(self.body),
         )
->>>>>>> 457ba8cb
 
         return tlog_entry
 
