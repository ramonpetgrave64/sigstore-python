# Copyright 2025 The Sigstore Authors
#
# Licensed under the Apache License, Version 2.0 (the "License");
# you may not use this file except in compliance with the License.
# You may obtain a copy of the License at
#
#      http://www.apache.org/licenses/LICENSE-2.0
#
# Unless required by applicable law or agreed to in writing, software
# distributed under the License is distributed on an "AS IS" BASIS,
# WITHOUT WARRANTIES OR CONDITIONS OF ANY KIND, either express or implied.
# See the License for the specific language governing permissions and
# limitations under the License.

import hashlib

import pytest

from sigstore import dsse
from sigstore._internal.rekor.client_v2 import (
    LogEntry,
)
from sigstore.models import rekor_v1


@pytest.mark.staging
@pytest.mark.ambient_oidc
<<<<<<< HEAD
def test_rekor_v2_create_entry_dsse(preprod):
    # This is not a real unit test: it requires not only staging rekor but also TUF
    # fulcio and oidc -- maybe useful only until we have real integration tests in place
    sign_ctx_cls, _, identity = preprod
=======
def test_rekor_v2_create_entry_dsse(staging_with_rekorv2):
    # This is not a real unit test: it requires not only staging rekor but also TUF
    # fulcio and oidc -- maybe useful only until we have real integration tests in place
    sign_ctx_cls, _, identity = staging_with_rekorv2
>>>>>>> 7d898c5c

    # Hack to run Signer.sign() with staging rekor v2
    sign_ctx = sign_ctx_cls()

    stmt = (
        dsse.StatementBuilder()
        .subjects(
            [
                dsse.Subject(
                    name="null", digest={"sha256": hashlib.sha256(b"").hexdigest()}
                )
            ]
        )
        .predicate_type("https://cosign.sigstore.dev/attestation/v1")
        .predicate(
            {
                "Data": "",
                "Timestamp": "2023-12-07T00:37:58Z",
            }
        )
    ).build()

    with sign_ctx.signer(identity) as signer:
        bundle = signer.sign_dsse(stmt)

    assert isinstance(bundle.log_entry, LogEntry)
    assert isinstance(bundle.log_entry._to_rekor(), rekor_v1.TransparencyLogEntry)


@pytest.mark.staging
@pytest.mark.ambient_oidc
<<<<<<< HEAD
def test_rekor_v2_create_entry_hashed_rekord(preprod):
    # This is not a real unit test: it requires not only staging rekor but also TUF
    # fulcio and oidc -- maybe useful only until we have real integration tests in place
    sign_ctx_cls, _, identity = preprod
=======
def test_rekor_v2_create_entry_hashed_rekord(staging_with_rekorv2):
    # This is not a real unit test: it requires not only staging rekor but also TUF
    # fulcio and oidc -- maybe useful only until we have real integration tests in place
    sign_ctx_cls, _, identity = staging_with_rekorv2
>>>>>>> 7d898c5c

    # Hack to run Signer.sign() with staging rekor v2
    sign_ctx = sign_ctx_cls()

    with sign_ctx.signer(identity) as signer:
        bundle = signer.sign_artifact(b"")

    assert isinstance(bundle.log_entry, LogEntry)
    assert isinstance(bundle.log_entry._to_rekor(), rekor_v1.TransparencyLogEntry)<|MERGE_RESOLUTION|>--- conflicted
+++ resolved
@@ -25,17 +25,10 @@
 
 @pytest.mark.staging
 @pytest.mark.ambient_oidc
-<<<<<<< HEAD
 def test_rekor_v2_create_entry_dsse(preprod):
     # This is not a real unit test: it requires not only staging rekor but also TUF
     # fulcio and oidc -- maybe useful only until we have real integration tests in place
     sign_ctx_cls, _, identity = preprod
-=======
-def test_rekor_v2_create_entry_dsse(staging_with_rekorv2):
-    # This is not a real unit test: it requires not only staging rekor but also TUF
-    # fulcio and oidc -- maybe useful only until we have real integration tests in place
-    sign_ctx_cls, _, identity = staging_with_rekorv2
->>>>>>> 7d898c5c
 
     # Hack to run Signer.sign() with staging rekor v2
     sign_ctx = sign_ctx_cls()
@@ -67,17 +60,10 @@
 
 @pytest.mark.staging
 @pytest.mark.ambient_oidc
-<<<<<<< HEAD
 def test_rekor_v2_create_entry_hashed_rekord(preprod):
     # This is not a real unit test: it requires not only staging rekor but also TUF
     # fulcio and oidc -- maybe useful only until we have real integration tests in place
     sign_ctx_cls, _, identity = preprod
-=======
-def test_rekor_v2_create_entry_hashed_rekord(staging_with_rekorv2):
-    # This is not a real unit test: it requires not only staging rekor but also TUF
-    # fulcio and oidc -- maybe useful only until we have real integration tests in place
-    sign_ctx_cls, _, identity = staging_with_rekorv2
->>>>>>> 7d898c5c
 
     # Hack to run Signer.sign() with staging rekor v2
     sign_ctx = sign_ctx_cls()
