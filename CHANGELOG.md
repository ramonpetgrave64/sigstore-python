--- conflicted
+++ resolved
@@ -10,11 +10,7 @@
 
 ### Added
 
-<<<<<<< HEAD
-* Added `LogEntry.kind_version`, which is now parsed earlier upon receipt from the rekor API,
-=======
 * Added `LogEntry._kind_version`, which is now parsed earlier upon receipt from the rekor API,
->>>>>>> 6f52d7c9
   either from the root of the response, or from the reponse's inner base64-encoded JSON `body`.
   [#1370](https://github.com/sigstore/sigstore-python/pull/1370)
 
@@ -23,11 +19,7 @@
 
 ### Fixed
 
-<<<<<<< HEAD
-* Avoid pydantic's instantiation issues with `TransparencyLogEntry` when `InclusionPromise` is not present.
-=======
 * Avoid instantiation issues with `TransparencyLogEntry` when `InclusionPromise` is not present.
->>>>>>> 6f52d7c9
 
 * TSA: Changed the Timestamp Authority requests to explicitly use sha256 for message digests.
   [#1373](https://github.com/sigstore/sigstore-python/pull/1373)
