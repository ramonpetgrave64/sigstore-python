# Changelog

All notable changes to `sigstore-python` will be documented in this file.

The format is based on [Keep a Changelog](https://keepachangelog.com/en/1.0.0/).

All versions prior to 0.9.0 are untracked.

## [Unreleased]

<<<<<<< HEAD
### Fixed

* TSA: Changed the Timestamp Authority requests to explicitly use sha256 for message digests.
  [#1373](https://github.com/sigstore/sigstore-python/pull/1373)

* Fixed the certificate calidity period check for Timestamp Authorities (TSA).
  Certificates need not have and end date, while still requiring a start date.
  [#1368](https://github.com/sigstore/sigstore-python/pull/1368)

* API: Make Rekor APIs compatible with Rekor v2 by removing trailing slashes
  from endpoints ([#1366](https://github.com/sigstore/sigstore-python/pull/1366))

### Changed

* `--trust-config` now requires a file with SigningConfig v0.2, and is able to fully
  configure the used Sigstore instance [#1358]/(https://github.com/sigstore/sigstore-python/pull/1358)
=======
### Added

* Added `LogEntry.kind_version`, which is now parsed earlier upon receipt from the rekor API,
  either from the root of the response, or from the reponse's inner base64-encoded JSON `body`.
>>>>>>> b06b4b54

## [3.6.2]

### Fixed

* Fixed issue where a trust root with multiple rekor keys was not considered valid:
  Now any rekor key listed in the trust root is considered good to verify entries
  [#1350](https://github.com/sigstore/sigstore-python/pull/1350)

### Changed

* Upgraded python-tuf dependency to 6.0: Connections to TUF repository
  now use system certificates (instead of certifi) and have automatic
  retries
* Updated the embedded TUF root to version 12

## [3.6.1]

### Fixed

* Relaxed the transitive dependency on `cryptography` to allow v43 and v44
  to be resolved
  ([#1251](https://github.com/sigstore/sigstore-python/pull/1251))

## [3.6.0]

### Added

* API: The DSSE `Envelope` class now performs automatic validation
  ([#1211](https://github.com/sigstore/sigstore-python/pull/1211))

* API: Added `signature` property to `Envelope` class for accessing raw
  signature bytes ([#1211](https://github.com/sigstore/sigstore-python/pull/1211))

* Signed timestamps embedded in bundles are now automatically verified
  against Timestamp Authorities provided within the Trusted Root ([#1206]
  (https://github.com/sigstore/sigstore-python/pull/1206))

* Bundles are now generated with signed timestamps when signing if the
  Trusted Root contains one or more Timestamp Authorities
  ([#1216](https://github.com/sigstore/sigstore-python/pull/1216))

### Removed

* Support for "detached" SCTs has been fully removed, aligning
  sigstore-python with other sigstore clients
  ([#1236](https://github.com/sigstore/sigstore-python/pull/1236))

### Fixed

* Fixed a CLI parsing bug introduced in 3.5.1 where a warning about
  verifying legacy bundles was never shown
  ([#1198](https://github.com/sigstore/sigstore-python/pull/1198))

* Strengthened the requirement that an inclusion promise is present
  *if* no other source of signed time is present
  ([#1247](https://github.com/sigstore/sigstore-python/pull/1247))

## [3.5.3]

### Fixed

* Corrective release for [3.5.2]

## [3.5.2]

### Fixed

* Pinned `cryptography` dependency strictly to prevent future breakage

## [3.5.1]

### Fixed

* Fixed a CLI parsing bug introduced in 3.5.0 when attempting
  to suppress irrelevant warnings
  ([#1192](https://github.com/sigstore/sigstore-python/pull/1192))

## [3.5.0]

### Added

* CLI: The `sigstore plumbing update-trust-root` command has been added.
  Like other plumbing-level commands, this is considered unstable and
  changes are not subject to our semver policy until explicitly noted
  ([#1174](https://github.com/sigstore/sigstore-python/pull/1174))

### Fixed

* CLI: Fixed an incorrect warning when verifying detached `.crt`/`.sig`
  inputs ([#1179](https://github.com/sigstore/sigstore-python/pull/1179))

## [3.4.0]

### Changed

* CLI: When verifying, the `--offline` flag now fully disables all online
  operations, including routine local TUF repository refreshes
  ([#1143](https://github.com/sigstore/sigstore-python/pull/1143))

* `sigstore-python`'s minimum supported Python version is now 3.9

### Fixed

* CLI: The `sigstore verify` subcommands now always check for a matching
  input file, rather than unconditionally falling back to matching on a
  valid `sha256:...` digest pattern
  ([#1152](https://github.com/sigstore/sigstore-python/pull/1152))

## [3.3.0]

### Added

* CLI: The `sigstore verify` command now outputs the inner in-toto statement
  when verifying DSSE envelopes. If verification is successful, the output
  will be the inner in-toto statement. This allows the user to see the
  statement's predicate, which `sigstore-python` does not verify and should be
  verified by the user.

* CLI: The `sigstore attest` subcommand has been added. This command is
  similar to `cosign attest` in that it signs over an artifact and a
  predicate using a DSSE envelope. This commands requires the user to pass
  a path to the file containing the predicate, and the predicate type.
  Currently only the SLSA Provenance v0.2 and v1.0 types are supported.

* CLI: The `sigstore verify` command now supports verifying digests. This means
  that the user can now pass a digest like `sha256:aaaa....` instead of the
  path to an artifact, and `sigstore-python` will verify it as if it was the
  artifact with that digest.

## [3.2.0]

### Added

* API: `models.Bundle.BundleType` is now a public API
  ([#1089](https://github.com/sigstore/sigstore-python/pull/1089))

* CLI: The `sigstore plumbing` subcommand hierarchy has been added. This
  hierarchy is for *developer-only* interactions, such as fixing malformed
  Sigstore bundles. These subcommands are **not considered stable until
  explicitly documented as such**.
  ([#1089](https://github.com/sigstore/sigstore-python/pull/1089))

### Changed

* CLI: The default console logger now emits to `stderr`, rather than `stdout`
  ([#1089](https://github.com/sigstore/sigstore-python/pull/1089))

## [3.1.0]

### Added

* API: `dsse.StatementBuilder` has been added. It can be used to construct an
  in-toto `Statement` for subsequent enveloping and signing.
  This API is public but is **not considered stable until the next major
  release.**
  ([#1077](https://github.com/sigstore/sigstore-python/pull/1077))

* API: `dsse.Digest`, `dsse.DigestSet`, and `dsse.Subject` have been added.
  These types can be used with the `StatementBuilder` API as part of in-toto
  `Statement` construction.
  These API are public but are **not considered stable until the next major
  release.**
  ([#1078](https://github.com/sigstore/sigstore-python/pull/1078))

### Changed

* API: `verify_dsse` now rejects bundles with DSSE envelopes that have more than
  one signature, rather than checking all signatures against the same key
  ([#1062](https://github.com/sigstore/sigstore-python/pull/1062))

## [3.0.0]

Maintainers' note: this is a major release, with significant public API and CLI
changes. We **strongly** recommend you read the entries below to fully
understand the changes between `2.x` and `3.x`.

### Added

* API: `Signer.sign_artifact()` has been added, replacing the removed
  `Signer.sign()` API

* API: `Signer.sign_dsse()` has been added. It takes an in-toto `Statement`
  as an input, producing a DSSE-formatted signature rather than a "bare"
  signature ([#804](https://github.com/sigstore/sigstore-python/pull/804))

* API: "v3" Sigstore bundles are now supported during verification
  ([#901](https://github.com/sigstore/sigstore-python/pull/901))

* API: `Verifier.verify(...)` can now take a `Hashed` as an input, performing
  signature verification on a pre-computed hash value
  ([#904](https://github.com/sigstore/sigstore-python/pull/904))

* API: The `sigstore.dsse` module has been been added, including APIs
  for representing in-toto statements and DSSE envelopes
  ([#930](https://github.com/sigstore/sigstore-python/pull/930))

* CLI: The `--trust-config` flag has been added as a global option,
  enabling consistent "BYO PKI" uses of `sigstore` with a single flag
  ([#1010](https://github.com/sigstore/sigstore-python/pull/1010))

* CLI: The `sigstore verify` subcommands can now verify bundles containing
  DSSE entries, such as those produced by
  [GitHub Artifact Attestations](https://docs.github.com/en/actions/security-guides/using-artifact-attestations-to-establish-provenance-for-builds)
  ([#1015](https://github.com/sigstore/sigstore-python/pull/1015))

### Removed

* **BREAKING API CHANGE**: `SigningResult` has been removed.
  The public signing APIs now return `sigstore.models.Bundle`.

* **BREAKING API CHANGE**: `VerificationMaterials` has been removed.
  The public verification APIs now accept `sigstore.models.Bundle`.

* **BREAKING API CHANGE**: `Signer.sign(...)` has been removed. Use
  either `sign_artifact(...)` or `sign_dsse(...)`, depending on whether
  you're signing opaque bytes or an in-toto statement.

* **BREAKING API CHANGE**: `VerificationResult` has been removed.
  The public verification and policy APIs now raise
  `sigstore.errors.VerificationError` on failure.

* **BREAKING CLI CHANGE**: The `--rekor-url` and `--fulcio-url`
  flags have been entirely removed. To configure a custom PKI, use
  `--trust-config`
  ([#1010](https://github.com/sigstore/sigstore-python/pull/1010))

### Changed

* **BREAKING API CHANGE**: `Verifier.verify(...)`  now takes a `bytes | Hashed`
  as its verification input, rather than implicitly receiving the input through
  the `VerificationMaterials` parameter
  ([#904](https://github.com/sigstore/sigstore-python/pull/904))

* **BREAKING API CHANGE**: `VerificationMaterials.rekor_entry(...)` now takes
  a `Hashed` parameter to convey the digest used for Rekor entry lookup
  ([#904](https://github.com/sigstore/sigstore-python/pull/904))

* **BREAKING API CHANGE**: `Verifier.verify(...)` now takes a `sigstore.models.Bundle`,
  instead of a `VerificationMaterials` ([#937](https://github.com/sigstore/sigstore-python/pull/937))

* **BREAKING CLI CHANGE**: `sigstore sign` now emits `{input}.sigstore.json`
  by default instead of `{input}.sigstore`, per the client specification
  ([#1007](https://github.com/sigstore/sigstore-python/pull/1007))

* sigstore-python now requires inclusion proofs in all signing and verification
  flows, regardless of bundle version of input types. Inputs that do not
  have an inclusion proof (such as detached materials) cause an online lookup
  before any further processing is performed
  ([#937](https://github.com/sigstore/sigstore-python/pull/937))

* sigstore-python now generates "v3" bundles by default during signing
  ([#937](https://github.com/sigstore/sigstore-python/pull/937))

* CLI: Bundles are now always verified offline. The offline flag has no effect.
  ([#937](https://github.com/sigstore/sigstore-python/pull/937))

* CLI: "Detached" materials are now always verified online, due to a lack of
  an inclusion proof. Passing `--offline` with detached materials will cause
  an error ([#937](https://github.com/sigstore/sigstore-python/pull/937))

* API: `sigstore.transparency` has been removed, and its pre-existing APIs
  have been re-homed under `sigstore.models`
  ([#990](https://github.com/sigstore/sigstore-python/pull/990))

* API: `oidc.IdentityToken.expected_certificate_subject` has been renamed
  to `oidc.IdentityToken.federated_issuer` to better describe what it actually
  contains. No functional changes have been made to it
  ([#1016](https://github.com/sigstore/sigstore-python/pull/1016))

* API: `policy.Identity` now takes an **optional** OIDC issuer, rather than a
  required one ([#1015](https://github.com/sigstore/sigstore-python/pull/1015))

* CLI: `sigstore verify github` now requires `--cert-identity` **or**
  `--repository`, not just `--cert-identity`
  ([#1015](https://github.com/sigstore/sigstore-python/pull/1015))

## [2.1.5]

## Fixed

* Backported b32ad1bd (slsa-github-generator upgrade) to make release possible

## [2.1.4]

## Fixed

* Pinned `securesystemslib` dependency strictly to prevent future breakage

## [2.1.3]

## Fixed

* Loosened a version constraint on the `sigstore-protobuf-specs` dependency,
  to ease use in testing environments
  ([#943](https://github.com/sigstore/sigstore-python/pull/943))

## [2.1.2]

This is a corrective release for [2.1.1].

## [2.1.1]

### Fixed

* Fixed an incorrect assumption about Rekor checkpoints that future releases
  of Rekor will not uphold ([#891](https://github.com/sigstore/sigstore-python/pull/891))

## [2.1.0]

### Added

* CLI: `sigstore verify`'s subcommands now discover `{input}.sigstore.json`
  by default, in addition to the previous `{input}.sigstore`. The former now
  takes precedence over the latter, and supplying both results in an error
  ([#820](https://github.com/sigstore/sigstore-python/pull/820))

## [2.0.1]

### Fixed

* CLI: When using `--certificate-chain`, read as `bytes` instead of `str`
  as expected by the underlying API ([#796](https://github.com/sigstore/sigstore-python/pull/796))

## [2.0.0]

### Added

* CLI: `sigstore sign` and `sigstore get-identity-token` now support the
  `--oauth-force-oob` option; which has the same behavior as the
  preexisting `SIGSTORE_OAUTH_FORCE_OOB` environment variable
  ([#667](https://github.com/sigstore/sigstore-python/pull/667))

* Version `0.2` of the Sigstore bundle format is now supported
  ([#705](https://github.com/sigstore/sigstore-python/pull/705))

* API addition: `VerificationMaterials.to_bundle()` is a new public API for
  producing a standard Sigstore bundle from `sigstore-python`'s internal
  representation ([#719](https://github.com/sigstore/sigstore-python/pull/719))

* API addition: New method `sign.SigningResult.to_bundle()` allows signing
  applications to serialize to the bundle format that is already usable in
  verification with `verify.VerificationMaterials.from_bundle()`
  ([#765](https://github.com/sigstore/sigstore-python/pull/765))

### Changed

* `sigstore verify` now performs additional verification of Rekor's inclusion
  proofs by cross-checking them against signed checkpoints
  ([#634](https://github.com/sigstore/sigstore-python/pull/634))

* A cached copy of the trust bundle is now included with the distribution
  ([#611](https://github.com/sigstore/sigstore-python/pull/611))

* Stopped emitting .sig and .crt signing outputs by default in `sigstore sign`.
  Sigstore bundles are now preferred
  ([#614](https://github.com/sigstore/sigstore-python/pull/614))

* Trust root configuration now assumes that the TUF repository contains a trust
  bundle, rather than falling back to deprecated individual targets
  ([#626](https://github.com/sigstore/sigstore-python/pull/626))

* API change: the `sigstore.oidc.IdentityToken` API has been stabilized as
  a wrapper for OIDC tokens
  ([#635](https://github.com/sigstore/sigstore-python/pull/635))

* API change: `Signer.sign` now takes a `sigstore.oidc.IdentityToken` for
  its `identity` argument, rather than a "raw" OIDC token
  ([#635](https://github.com/sigstore/sigstore-python/pull/635))

* API change: `Issuer.identity_token` now returns a
  `sigstore.oidc.IdentityToken`, rather than a "raw" OIDC token
  ([#635](https://github.com/sigstore/sigstore-python/pull/635))

* `sigstore verify` is not longer a backwards-compatible alias for
  `sigstore verify identity`, as it was during the 1.0 release series
  ([#642](https://github.com/sigstore/sigstore-python/pull/642))

* API change: the `Signer` API has been broken up into `SigningContext`
  and `Signer`, allowing a `SigningContext` to create individual `Signer`
  instances that correspond to a single `IdentityToken`. This new API
  also enables ephemeral key and certificate reuse across multiple inputs,
  reducing the number of cryptographic operations and network roundtrips
  required when signing more than one input
  ([#645](https://github.com/sigstore/sigstore-python/pull/645))

* `sigstore sign` now uses an ephemeral P-256 keypair, rather than P-384
  ([#662](https://github.com/sigstore/sigstore-python/pull/662))

* API change: `RekorClientError` does not try to always parse response
  content as JSON
  ([#694](https://github.com/sigstore/sigstore-python/pull/694))

* API change: `LogEntry.inclusion_promise` can now be `None`, but only
  if `LogEntry.inclusion_proof` is not `None`
  ([#705](https://github.com/sigstore/sigstore-python/pull/705))

* `sigstore-python`'s minimum supported Python version is now 3.8
  ([#745](https://github.com/sigstore/sigstore-python/pull/745))

### Fixed

* Fixed a case where `sigstore verify` would fail to verify an otherwise valid
  inclusion proof due to an incorrect timerange check
  ([#633](https://github.com/sigstore/sigstore-python/pull/633))

* Removed an unnecessary and backwards-incompatible parameter from the
  `sigstore.oidc.detect_credential` API
  ([#641](https://github.com/sigstore/sigstore-python/pull/641))

* Fixed a case where `sigstore sign` (and `sigstore verify`) could fail while
  using a private instance due to a missing due to a missing `ExtendedKeyUsage`
  in the CA. We now enforce the fact that the TBSPrecertificate signer must be
  a valid CA ([#658](https://github.com/sigstore/sigstore-python/pull/658))

* Fixed a case where identity token retrieval would produce an unhelpful
  error message ([#767](https://github.com/sigstore/sigstore-python/pull/767))

## [1.1.2]

### Fixed

* Updated the `staging-root.json` for recent changes to the Sigstore staging
  instance ([#602](https://github.com/sigstore/sigstore-python/pull/602))

* Switched TUF requests to their CDN endpoints, rather than direct GCS
  access ([#609](https://github.com/sigstore/sigstore-python/pull/609))

## [1.1.1]

### Added

* `sigstore sign` now supports the `--output-directory` flag, which places
  default outputs in the specified directory. Without this flag, default outputs
  are placed adjacent to the signing input.
  ([#627](https://github.com/sigstore/sigstore-python/pull/627))

* The whole test suite can now be run locally with `make test-interactive`.
  ([#576](https://github.com/sigstore/sigstore-python/pull/576))
  Users will be prompted to authenticate with their identity provider twice to
  generate staging and production OIDC tokens, which are used to test the
  `sigstore.sign` module. All signing tests need to be completed before token
  expiry, which is currently 60 seconds after issuance.

* Network-related errors from the `sigstore._internal.tuf` module now have better
  diagnostics.
  ([#525](https://github.com/sigstore/sigstore-python/pull/525))

### Changed

* Replaced ambient credential detection logic with the `id` package
  ([#535](https://github.com/sigstore/sigstore-python/pull/535))

* Revamped error diagnostics reporting. All errors with diagnostics now implement
  `sigstore.errors.Error`.

* Trust root materials are now retrieved from a single trust bundle,
  if it is available via TUF
  ([#542](https://github.com/sigstore/sigstore-python/pull/542))

* Improved diagnostics around Signed Certificate Timestamp verification failures.
  ([#555](https://github.com/sigstore/sigstore-python/pull/555))

### Fixed

* Fixed a bug in TUF target handling revealed by changes to the production
  and staging TUF repos
  ([#522](https://github.com/sigstore/sigstore-python/pull/522))

## [1.1.0]

### Added

* `sigstore sign` now supports Sigstore bundles, which encapsulate the same
  state as the default `{input}.crt`, `{input}.sig`, and `{input}.rekor`
  files combined. The default output for the Sigstore bundle is
  `{input}.sigstore`; this can be disabled with `--no-bundle` or changed with
  `--bundle <FILE>`
  ([#465](https://github.com/sigstore/sigstore-python/pull/465))

* `sigstore verify` now supports Sigstore bundles. By default, `sigstore` looks
  for an `{input}.sigstore`; this can be changed with `--bundle <FILE>` or the
  legacy method of verification can be used instead via the `--signature` and
  `--certificate` flags
  ([#478](https://github.com/sigstore/sigstore-python/pull/478))

* `sigstore verify identity` and `sigstore verify github` now support the
  `--offline` flag, which tells `sigstore` to do offline transparency log
  entry verification. This option replaces the unstable
  `--require-rekor-offline` option, which has been removed
  ([#478](https://github.com/sigstore/sigstore-python/pull/478))

### Fixed

* Constrained our dependency on `pyOpenSSL` to `>= 23.0.0` to prevent
  a runtime error caused by incompatible earlier versions
  ([#448](https://github.com/sigstore/sigstore-python/pull/448))

### Removed

* `--rekor-bundle` and `--require-rekor-offline` have been removed entirely,
  as their functionality have been wholly supplanted by Sigstore bundle support
  and the new `sigstore verify --offline` flag
  ([#478](https://github.com/sigstore/sigstore-python/pull/478))

## [1.0.0]

### Changed

* `sigstore.rekor` is now `sigstore.transparency`, and its constituent APIs
  have been renamed to removed implementation detail references
  ([#402](https://github.com/sigstore/sigstore-python/pull/402))

* `sigstore.transparency.RekorEntryMissing` is now `LogEntryMissing`
  ([#414](https://github.com/sigstore/sigstore-python/pull/414))

### Fixed

* The TUF network timeout has been relaxed from 4 seconds to 30 seconds,
  which should reduce the likelihood of spurious timeout errors in environments
  like GitHub Actions ([#432](https://github.com/sigstore/sigstore-python/pull/432))

## [0.10.0]

### Added

* `sigstore` now supports the `-v`/`--verbose` flag as an alternative to
  `SIGSTORE_LOGLEVEL` for debug logging
  ([#372](https://github.com/sigstore/sigstore-python/pull/372))

* The `sigstore verify identity` has been added, and is functionally
  equivalent to the existing `sigstore verify` subcommand.
  `sigstore verify` is unchanged, but will be marked deprecated in a future
  stable version of `sigstore-python`
  ([#379](https://github.com/sigstore/sigstore-python/pull/379))

* `sigstore` now has a public, importable Python API! You can find its
  documentation [here](https://sigstore.github.io/sigstore-python/)
  ([#383](https://github.com/sigstore/sigstore-python/pull/383))

* `sigstore --staging` is now the intended way to request Sigstore's staging
   instance, rather than per-subcommand options like `sigstore sign --staging`.
   The latter is unchanged, but will be marked deprecated in a future stable
   version of `sigstore-python`
   ([#383](https://github.com/sigstore/sigstore-python/pull/383))

* The per-subcommand options `--rekor-url` and `--rekor-root-pubkey` have been
  moved to the top-level `sigstore` command. Their subcommand forms are unchanged
  and will continue to work, but will be marked deprecated in a future stable
  version of `sigstore-python`
  ([#381](https://github.com/sigstore/sigstore-python/pull/383))

* `sigstore verify github` has been added, allowing for verification of
  GitHub-specific claims within given certificate(s)
  ([#381](https://github.com/sigstore/sigstore-python/pull/381))

### Changed

* The default behavior of `SIGSTORE_LOGLEVEL` has changed; the logger
  configured is now the `sigstore.*` hierarchy logger, rather than the "root"
  logger ([#372](https://github.com/sigstore/sigstore-python/pull/372))

* The caching mechanism used for TUF has been changed slightly, to use
  more future-proof paths ([#373](https://github.com/sigstore/sigstore-python/pull/373))

### Fixed

* Fulcio certificate handling now includes "inactive" but still valid certificates,
  allowing users to verify older signatures without custom certificate chains
  ([#386](https://github.com/sigstore/sigstore-python/pull/386))

## [0.9.0]

### Added

* `sigstore verify` now supports `--certificate-chain` and `--rekor-url`
  during verification. Ordinary uses (i.e. the default or `--staging`)
  are not affected ([#323](https://github.com/sigstore/sigstore-python/pull/323))

### Changed

* `sigstore sign` and `sigstore verify` now stream their input, rather than
  consuming it into a single buffer
  ([#329](https://github.com/sigstore/sigstore-python/pull/329))

* A series of Python 3.11 deprecation warnings were eliminated
  ([#341](https://github.com/sigstore/sigstore-python/pull/341))

* The "splash" page presented to users during the OAuth flow has been updated
  to reflect the user-friendly page added to `cosign`
  ([#356](https://github.com/sigstore/sigstore-python/pull/356))

* `sigstore` now uses TUF to retrieve its trust material for Fulcio and Rekor,
  replacing the material that was previously baked into `sigstore._store`
  ([#351](https://github.com/sigstore/sigstore-python/pull/351))

### Removed
* CLI: The `--certificate-chain`, `--rekor-root-pubkey` and `-ctfe` flags have been entirely removed ([#936](https://github.com/sigstore/sigstore-python/pull/936))


<!--Release URLs -->
[Unreleased]: https://github.com/sigstore/sigstore-python/compare/v3.6.2...HEAD
[3.6.2]: https://github.com/sigstore/sigstore-python/compare/v3.6.1...v3.6.2
[3.6.1]: https://github.com/sigstore/sigstore-python/compare/v3.6.0...v3.6.1
[3.6.0]: https://github.com/sigstore/sigstore-python/compare/v3.5.3...v3.6.0
[3.5.3]: https://github.com/sigstore/sigstore-python/compare/v3.5.2...v3.5.3
[3.5.2]: https://github.com/sigstore/sigstore-python/compare/v3.5.1...v3.5.2
[3.5.1]: https://github.com/sigstore/sigstore-python/compare/v3.5.0...v3.5.1
[3.5.0]: https://github.com/sigstore/sigstore-python/compare/v3.4.0...v3.5.0
[3.4.0]: https://github.com/sigstore/sigstore-python/compare/v3.3.0...v3.4.0
[3.3.0]: https://github.com/sigstore/sigstore-python/compare/v3.2.0...v3.3.0
[3.2.0]: https://github.com/sigstore/sigstore-python/compare/v3.1.0...v3.2.0
[3.1.0]: https://github.com/sigstore/sigstore-python/compare/v3.0.0...v3.1.0
[3.0.0]: https://github.com/sigstore/sigstore-python/compare/v2.1.5...v3.0.0
[2.1.5]: https://github.com/sigstore/sigstore-python/compare/v2.1.4...v2.1.5
[2.1.4]: https://github.com/sigstore/sigstore-python/compare/v2.1.3...v2.1.4
[2.1.3]: https://github.com/sigstore/sigstore-python/compare/v2.1.2...v2.1.3
[2.1.2]: https://github.com/sigstore/sigstore-python/compare/v2.1.1...v2.1.2
[2.1.1]: https://github.com/sigstore/sigstore-python/compare/v2.1.0...v2.1.1
[2.1.0]: https://github.com/sigstore/sigstore-python/compare/v2.0.1...v2.1.0
[2.0.1]: https://github.com/sigstore/sigstore-python/compare/v2.0.0...v2.0.1
[2.0.0]: https://github.com/sigstore/sigstore-python/compare/v1.1.2...v2.0.0
[1.1.2]: https://github.com/sigstore/sigstore-python/compare/v1.1.1...v1.1.2
[1.1.1]: https://github.com/sigstore/sigstore-python/compare/v1.1.0...v1.1.1
[1.1.0]: https://github.com/sigstore/sigstore-python/compare/v1.0.0...v1.1.0
[1.0.0]: https://github.com/sigstore/sigstore-python/compare/v0.10.0...v1.0.0
[0.10.0]: https://github.com/sigstore/sigstore-python/compare/v0.9.0...v0.10.0
[0.9.0]: https://github.com/sigstore/sigstore-python/compare/v0.8.3...v0.9.0<|MERGE_RESOLUTION|>--- conflicted
+++ resolved
@@ -8,7 +8,6 @@
 
 ## [Unreleased]
 
-<<<<<<< HEAD
 ### Fixed
 
 * TSA: Changed the Timestamp Authority requests to explicitly use sha256 for message digests.
@@ -25,12 +24,11 @@
 
 * `--trust-config` now requires a file with SigningConfig v0.2, and is able to fully
   configure the used Sigstore instance [#1358]/(https://github.com/sigstore/sigstore-python/pull/1358)
-=======
+
 ### Added
 
 * Added `LogEntry.kind_version`, which is now parsed earlier upon receipt from the rekor API,
   either from the root of the response, or from the reponse's inner base64-encoded JSON `body`.
->>>>>>> b06b4b54
 
 ## [3.6.2]
 
